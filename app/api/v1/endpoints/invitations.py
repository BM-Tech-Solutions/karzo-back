--- conflicted
+++ resolved
@@ -244,7 +244,7 @@
         "candidate_email": invitation.candidate_email,
         "message": invitation.message,
         "expires_at": invitation.expires_at,
-<<<<<<< HEAD
+
         # Language field
         "language": getattr(invitation, 'language', None),
         # TTS parameters
@@ -252,8 +252,7 @@
         "tts_stability": getattr(invitation, 'tts_stability', None),
         "tts_speed": getattr(invitation, 'tts_speed', None),
         "tts_similarity_boost": getattr(invitation, 'tts_similarity_boost', None),
-=======
->>>>>>> a9cbb4df
+
         # External company fields (with safe attribute access)
         "external_company_name": getattr(invitation, 'external_company_name', None),
         "external_company_email": getattr(invitation, 'external_company_email', None),
